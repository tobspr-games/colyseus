--- conflicted
+++ resolved
@@ -62,17 +62,8 @@
   protected reconnections: {[sessionId: string]: Deferred} = {};
   protected isDisconnecting: boolean = false;
 
-<<<<<<< HEAD
   private _serializer: Serializer<T> = this._getSerializer();
-=======
   private _afterNextPatchBroadcasts: Array<[any, BroadcastOptions]> = [];
-
-  // when a new user connects, it receives the '_previousState', which holds
-  // the last binary snapshot other users already have, therefore the patches
-  // that follow will be the same for all clients.
-  private _previousState: any;
-  private _previousStateEncoded: any;
->>>>>>> 14f331b6
 
   private _simulationInterval: NodeJS.Timer;
   private _patchInterval: NodeJS.Timer;
@@ -156,14 +147,10 @@
     }
 
     if ( milliseconds !== null && milliseconds !== 0 ) {
-<<<<<<< HEAD
-      this._patchInterval = setInterval(this.broadcastPatch.bind(this), milliseconds);
-=======
       this._patchInterval = setInterval( () => {
         this.broadcastPatch();
         this.broadcastAfterPatch();
       }, milliseconds );
->>>>>>> 14f331b6
     }
   }
 
@@ -309,6 +296,8 @@
           send(client, msgpack.encode([ Protocol.ROOM_STATE_PATCH, this._serializer.getPatches() ]), false);
         }
       }
+
+      return true;
 
     } else {
       return false;
