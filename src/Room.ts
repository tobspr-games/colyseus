--- conflicted
+++ resolved
@@ -381,42 +381,7 @@
     );
   }
 
-<<<<<<< HEAD
-  public allowReconnection(client: Client, seconds: number = Infinity): Deferred {
-=======
-  protected sendState(client: Client): void {
-    send[Protocol.ROOM_STATE](client, this._serializer.getFullState(client));
-  }
-
-  protected broadcastPatch(): boolean {
-    if (!this._simulationInterval) {
-      this.clock.tick();
-    }
-
-    if (!this.state) {
-      debugPatch('trying to broadcast null state. you should call #setState');
-      return false;
-    }
-
-    return this._serializer.applyPatches(this.clients, this.state);
-  }
-
-  protected broadcastAfterPatch() {
-    const length = this._afterNextPatchBroadcasts.length;
-
-    if (length > 0) {
-      for (let i = 0; i < length; i++) {
-        this.broadcast.apply(this, this._afterNextPatchBroadcasts[i]);
-      }
-
-      // new messages may have been added in the meantime,
-      // let's splice the ones that have been processed
-      this._afterNextPatchBroadcasts.splice(0, length);
-    }
-  }
-
-  protected allowReconnection(previousClient: Client, seconds: number = Infinity): Deferred {
->>>>>>> ea9776e6
+  public allowReconnection(previousClient: Client, seconds: number = Infinity): Deferred {
     if (this._internalState === RoomInternalState.DISCONNECTING) {
       this._disposeIfEmpty(); // gracefully shutting down
       throw new Error('disconnecting');
