--- conflicted
+++ resolved
@@ -1,32 +1,15 @@
-import * as http from 'http';
 import * as net from 'net';
-<<<<<<< HEAD
-import * as msgpack from 'notepack.io';
-=======
-import * as parseURL from 'url-parse';
->>>>>>> 67b48cba
 import * as WebSocket from 'ws';
 import { ServerOptions as IServerOptions } from 'ws';
 
 import { debugError } from './Debug';
-import { MatchMaker, REMOTE_ROOM_LARGE_TIMEOUT } from './MatchMaker';
+import { MatchMaker } from './MatchMaker';
 import { RegisteredHandler } from './matchmaker/RegisteredHandler';
 import { Presence } from './presence/Presence';
 import { Transport, TCPTransport, WebSocketTransport } from './transport/Transport';
 
-import { MatchMakeError } from './Errors';
-import { Client, generateId, isValidId } from './index';
-import { decode, Protocol, send } from './Protocol';
-<<<<<<< HEAD
-import { Room, RoomConstructor } from './Room';
+import { RoomConstructor } from './Room';
 import { registerGracefulShutdown } from './Utils';
-=======
-import { RoomConstructor } from './Room';
-import { parseQueryString, registerGracefulShutdown, retry } from './Utils';
-
-function noop() {/* tslint:disable:no-empty */}
-function heartbeat() { this.pingCount = 0; }
->>>>>>> 67b48cba
 
 export type ServerOptions = IServerOptions & {
   pingTimeout?: number,
@@ -41,18 +24,12 @@
 
   protected transport: Transport;
   protected presence: Presence;
-<<<<<<< HEAD
-=======
-  protected pingInterval: NodeJS.Timer;
-  protected pingTimeout: number;
->>>>>>> 67b48cba
 
   protected onShutdownCallback: () => void | Promise<any>;
 
   constructor(options: ServerOptions = {}) {
     this.presence = options.presence;
     this.matchMaker = new MatchMaker(this.presence);
-    this.pingTimeout = options.pingTimeout || 1500;
 
     this.onShutdownCallback = () => Promise.resolve();
 
@@ -73,48 +50,9 @@
     const engine = options.engine || WebSocket.Server;
     delete options.engine;
 
-<<<<<<< HEAD
     this.transport = (engine === net.Server)
       ? new TCPTransport(this.matchMaker, options)
       : new WebSocketTransport(this.matchMaker, options, engine);
-=======
-    if (options.server || options.port) {
-      const customVerifyClient: WebSocket.VerifyClientCallbackAsync = options.verifyClient;
-
-      options.verifyClient = (info, next) => {
-        if (!customVerifyClient) { return this.verifyClient(info, next); }
-
-        customVerifyClient(info, (verified, code, message) => {
-          if (!verified) { return next(verified, code, message); }
-
-          this.verifyClient(info, next);
-        });
-      };
-
-      this.server = new engine(options);
-      this.httpServer = options.server;
-
-    } else {
-      this.server = options.ws;
-    }
-
-    this.server.on('connection', this.onConnection);
-
-    // interval to detect broken connections
-    this.pingInterval = setInterval(() => {
-      this.server.clients.forEach((client: Client) => {
-        //
-        // if client hasn't responded after the interval, terminate its connection.
-        //
-        if (client.pingCount >= 2) {
-          return client.terminate();
-        }
-
-        client.pingCount++;
-        client.ping(noop);
-      });
-    }, this.pingTimeout);
->>>>>>> 67b48cba
   }
 
   public listen(port: number, hostname?: string, backlog?: number, listeningListener?: Function) {
@@ -129,147 +67,6 @@
     this.onShutdownCallback = callback;
   }
 
-<<<<<<< HEAD
-=======
-  protected verifyClient = async (info, next) => {
-    const req = info.req;
-
-    const url = parseURL(req.url);
-    req.roomId = url.pathname.substr(1);
-
-    const query = parseQueryString(url.query);
-    req.colyseusid = query.colyseusid;
-
-    delete query.colyseusid;
-    req.options = query;
-
-    if (req.roomId) {
-      try {
-        // TODO: refactor me. this piece of code is repeated on MatchMaker class.
-        const hasReservedSeat = query.sessionId && await this.matchMaker.remoteRoomCall(
-          req.roomId,
-          'hasReservedSeat',
-          [query.sessionId],
-        );
-
-        if (!hasReservedSeat) {
-          const isLocked = await this.matchMaker.remoteRoomCall(req.roomId, 'locked');
-
-          if (isLocked) {
-            return next(false, Protocol.WS_TOO_MANY_CLIENTS, 'maxClients reached.');
-          }
-        }
-
-        // verify client from room scope.
-        const authResult = await this.matchMaker.remoteRoomCall(
-          req.roomId,
-          'onAuth',
-          [req.options],
-          REMOTE_ROOM_LARGE_TIMEOUT,
-        );
-
-        if (authResult) {
-          req.auth = authResult;
-          next(true);
-
-        } else {
-          throw new Error('onAuth failed.');
-        }
-
-      } catch (e) {
-        debugError(e.message + '\n' + e.stack);
-        next(false);
-      }
-
-    } else {
-      next(true);
-    }
-  }
-
-  protected onConnection = (client: Client, req?: http.IncomingMessage & any) => {
-    // compatibility with ws / uws
-    const upgradeReq = req || client.upgradeReq;
-
-    // set client id
-    client.id = upgradeReq.colyseusid || generateId();
-    client.pingCount = 0;
-
-    // ensure client has its "colyseusid"
-    if (!upgradeReq.colyseusid) {
-      send(client, [Protocol.USER_ID, client.id]);
-    }
-
-    // set client options
-    client.options = upgradeReq.options;
-    client.auth = upgradeReq.auth;
-
-    // prevent server crashes if a single client had unexpected error
-    client.on('error', (err) => debugError(err.message + '\n' + err.stack));
-    client.on('pong', heartbeat);
-
-    const roomId = upgradeReq.roomId;
-    if (roomId) {
-      this.matchMaker.connectToRoom(client, upgradeReq.roomId).
-        catch((e) => {
-          debugError(e.stack || e);
-          send(client, [Protocol.JOIN_ERROR, roomId, e && e.message]);
-        });
-
-    } else {
-      client.on('message',  this.onMessageMatchMaking.bind(this, client));
-    }
-  }
-
-  protected onMessageMatchMaking(client: Client, message) {
-    message = decode(message);
-
-    if (!message) {
-      debugError(`couldn't decode message: ${message}`);
-      return;
-    }
-
-    if (message[0] === Protocol.JOIN_ROOM) {
-      const roomName = message[1];
-      const joinOptions = message[2];
-
-      joinOptions.clientId = client.id;
-
-      if (!this.matchMaker.hasHandler(roomName) && !isValidId(roomName)) {
-        send(client, [Protocol.JOIN_ERROR, roomName, `Error: no available handler for "${roomName}"`]);
-
-      } else {
-        //
-        // As a room might stop responding during the matchmaking process, due to it being disposed.
-        // The last step of the matchmaking will make sure a seat will be reserved for this client
-        // If `onJoinRoomRequest` can't make it until the very last step, a retry is necessary.
-        //
-        retry(() => {
-          return this.matchMaker.onJoinRoomRequest(client, roomName, joinOptions);
-        }, 3, 0, [MatchMakeError]).
-          then((roomId) => {
-            send(client, [Protocol.JOIN_ROOM, roomId, joinOptions.requestId]);
-
-          }).catch((e) => {
-            debugError(e.stack || e);
-            send(client, [Protocol.JOIN_ERROR, roomName, e && e.message]);
-          });
-      }
-
-    } else if (message[0] === Protocol.ROOM_LIST) {
-      const requestId = message[1];
-      const roomName = message[2];
-
-      this.matchMaker.getAvailableRooms(roomName).
-        then((rooms) => send(client, [Protocol.ROOM_LIST, requestId, rooms])).
-        catch((e) => debugError(e.stack || e));
-
-    } else {
-      debugError(`MatchMaking couldn\'t process message: ${message}`);
-    }
-
-  }
-
->>>>>>> 67b48cba
   protected shutdown()  {
     return this.onShutdownCallback();
   }
