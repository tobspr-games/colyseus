--- conflicted
+++ resolved
@@ -15,12 +15,7 @@
 // Create HTTP & WebSocket servers
 const server = http.createServer(app);
 const gameServer = new Server({
-<<<<<<< HEAD
-  // presence: new RedisPresence(),
-  engine: WebSocket.Server,
-=======
   // engine: WebSocket.Server,
->>>>>>> 67b48cba
   server: server
 });
 
