--- conflicted
+++ resolved
@@ -1,11 +1,6 @@
 {
-<<<<<<< HEAD
   "name": "@tobspr/colyseus",
   "version": "0.14.16",
-=======
-  "name": "colyseus",
-  "version": "0.14.9",
->>>>>>> 5ea3d211
   "description": "Multiplayer Framework for Node.js.",
   "main": "./lib/index.js",
   "module": "./esm/index.mjs",
@@ -45,11 +40,7 @@
     "node": ">= 12.x"
   },
   "dependencies": {
-<<<<<<< HEAD
-    "@colyseus/schema": "1.0.12",
-=======
     "@colyseus/schema": "^1.0.15",
->>>>>>> 5ea3d211
     "@gamestdio/timer": "^1.3.0",
     "@types/redis": "^2.8.12",
     "@types/ws": "^6.0.1",
